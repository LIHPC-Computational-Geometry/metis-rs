//! Fine-tuning parameter types.
//!
//! For options that take an integer value, should this value be negative, the
//! default will be used, if any.

// Idx and Real can be 32 or 64 bits. Make sure to suppress warnings when
// casts turn out to be trivial.
#![allow(trivial_numeric_casts)]

use crate::m;
use crate::Idx;

mod private {
    pub trait Sealed {}
}

/// Trait implemented by METIS' options.
///
/// See [`crate::Graph::set_options`] for an example.  It is also used in
/// [`crate::Mesh::set_options`].
pub trait Opt: private::Sealed {
    /// Index of the option in the array from [`crate::Graph::set_options`] and
    /// [`crate::Mesh::set_options`].
    const INDEX: usize;

    /// Convert the value into metis' format, for use with
    /// [`crate::Graph::set_options`] and [`crate::Mesh::set_options`].
    fn value(self) -> Idx;
}

/// Specifies the partitioning method.
pub enum PType {
    /// Multilevel recursive bisectioning.
    Rb,

    /// Multilevel k-way partitioning.
    Kway,
}

impl private::Sealed for PType {}
impl Opt for PType {
    const INDEX: usize = m::moptions_et_METIS_OPTION_PTYPE as usize;

    fn value(self) -> Idx {
        match self {
            PType::Rb => m::mptype_et_METIS_PTYPE_RB as Idx,
            PType::Kway => m::mptype_et_METIS_PTYPE_KWAY as Idx,
        }
    }
}

/// Specifies the type of objective.
pub enum ObjType {
    /// Edge-cut minimization.
    Cut,

    /// Total communication volume minimization.
    Vol,
}

impl private::Sealed for ObjType {}
impl Opt for ObjType {
    const INDEX: usize = m::moptions_et_METIS_OPTION_OBJTYPE as usize;

    fn value(self) -> Idx {
        match self {
            ObjType::Cut => m::mobjtype_et_METIS_OBJTYPE_CUT as Idx,
            ObjType::Vol => m::mobjtype_et_METIS_OBJTYPE_VOL as Idx,
        }
    }
}

/// Specifies the matching scheme to be used during coarsening.
pub enum CType {
    /// Random matching.
    Rm,

    /// Sorted heavy-edge matching.
    Shem,
}

impl private::Sealed for CType {}
impl Opt for CType {
    const INDEX: usize = m::moptions_et_METIS_OPTION_CTYPE as usize;

    fn value(self) -> Idx {
        match self {
            CType::Rm => m::mctype_et_METIS_CTYPE_RM as Idx,
            CType::Shem => m::mctype_et_METIS_CTYPE_SHEM as Idx,
        }
    }
}

/// Determines the algorithm used during initial partitioning.
pub enum IpType {
    /// Grows a bisection using a greedy strategy.
    Grow,

    /// Compute a bisection at random followed by a refinement.
    Random,

    /// Derives a separator from an edge cut.
    Edge,

    /// Grow a bisection using a greedy node-based strategy.
    Node,
}

impl private::Sealed for IpType {}
impl Opt for IpType {
    const INDEX: usize = m::moptions_et_METIS_OPTION_IPTYPE as usize;

    fn value(self) -> Idx {
        match self {
            IpType::Grow => m::miptype_et_METIS_IPTYPE_GROW as Idx,
            IpType::Random => m::miptype_et_METIS_IPTYPE_RANDOM as Idx,
            IpType::Edge => m::miptype_et_METIS_IPTYPE_EDGE as Idx,
            IpType::Node => m::miptype_et_METIS_IPTYPE_NODE as Idx,
        }
    }
}

/// Determines the algorithm used for refinement.
pub enum RType {
    /// FM-based cut refinement.
    Fm,

    /// Greedy-based cut and volume refinement.
    Greedy,

    /// Two-sided FM refinement.
    Sep2Sided,

    /// One-sided FM refinement.
    Sep1Sided,
}

impl private::Sealed for RType {}
impl Opt for RType {
    const INDEX: usize = m::moptions_et_METIS_OPTION_RTYPE as usize;

    fn value(self) -> Idx {
        match self {
            RType::Fm => m::mrtype_et_METIS_RTYPE_FM as Idx,
            RType::Greedy => m::mrtype_et_METIS_RTYPE_GREEDY as Idx,
            RType::Sep2Sided => m::mrtype_et_METIS_RTYPE_SEP2SIDED as Idx,
            RType::Sep1Sided => m::mrtype_et_METIS_RTYPE_SEP1SIDED as Idx,
        }
    }
}

/// Specifies the number of different partitionings that it will compute. The
/// final partitioning is the one that achieves the best edgecut or
/// communication volume. Default is 1.
pub struct NCuts(pub Idx);

impl private::Sealed for NCuts {}
impl Opt for NCuts {
    const INDEX: usize = m::moptions_et_METIS_OPTION_NCUTS as usize;

    fn value(self) -> Idx {
        self.0
    }
}

/// Specifies the number of different separators that it will compute at each
/// level of nested dissection.
///
/// The final separator that is used is the smallest one. Default is 1.
pub struct NSeps(pub Idx);

impl private::Sealed for NSeps {}
impl Opt for NSeps {
    const INDEX: usize = m::moptions_et_METIS_OPTION_NSEPS as usize;

    fn value(self) -> Idx {
        self.0
    }
}

<<<<<<< HEAD
/// Used to indicate which numbering scheme is used for the adjacency structure
/// of a graph or the element-node structure of a mesh.
#[allow(dead_code)]
pub(crate) enum Numbering {
    /// C-style numbering which is assumed to start from 0.
    C,

    /// Fortran-style numbering which is assumed to start from 1.
    Fortran,
}

impl private::Sealed for Numbering {}
impl Opt for Numbering {
    #[doc(hidden)]
    fn index() -> usize {
        m::moptions_et_METIS_OPTION_NUMBERING as usize
    }

    #[doc(hidden)]
    fn value(self) -> Idx {
        match self {
            Numbering::C => 0,
            Numbering::Fortran => 1,
        }
    }
}

=======
>>>>>>> 98befbf2
/// Specifies the number of iterations for the refinement algorithms at each
/// stage of the uncoarsening process.
///
/// Default is 10.
pub struct NIter(pub Idx);

impl private::Sealed for NIter {}
impl Opt for NIter {
    const INDEX: usize = m::moptions_et_METIS_OPTION_NITER as usize;

    fn value(self) -> Idx {
        self.0
    }
}

/// Specifies the seed for the random number generator.
pub struct Seed(pub Idx);

impl private::Sealed for Seed {}
impl Opt for Seed {
    const INDEX: usize = m::moptions_et_METIS_OPTION_SEED as usize;

    fn value(self) -> Idx {
        self.0
    }
}

/// Specifies that the partitioning routines should try to minimize the maximum
/// degree of the subdomain graph.
///
/// I.e., the graph in which each partition is a node, and edges connect
/// subdomains with a shared interface.
pub struct MinConn(pub bool);

impl private::Sealed for MinConn {}
impl Opt for MinConn {
    const INDEX: usize = m::moptions_et_METIS_OPTION_MINCONN as usize;

    fn value(self) -> Idx {
        self.0 as Idx
    }
}

/// Specifies that the coarsening will not perform any 2-hop matchings when the
/// standards matching approach fails to sufficiently coarsen the graph.
///
/// The 2-hop matching is very effective for graphs with power-law degree
/// distributions.
pub struct No2Hop(pub bool);

impl private::Sealed for No2Hop {}
impl Opt for No2Hop {
    const INDEX: usize = m::moptions_et_METIS_OPTION_NO2HOP as usize;

    fn value(self) -> Idx {
        self.0 as Idx
    }
}

/// Specifies that the partitioning routines should try to produce partitions
/// that are contiguous.
///
/// Note that if the input graph is not connected this option is ignored.
pub struct Contig(pub bool);

impl private::Sealed for Contig {}
impl Opt for Contig {
    const INDEX: usize = m::moptions_et_METIS_OPTION_CONTIG as usize;

    fn value(self) -> Idx {
        self.0 as Idx
    }
}

/// Specifies that the graph should be compressed by combining together vertices
/// that have identical adjacency lists.
pub struct Compress(pub bool);

impl private::Sealed for Compress {}
impl Opt for Compress {
    const INDEX: usize = m::moptions_et_METIS_OPTION_COMPRESS as usize;

    fn value(self) -> Idx {
        self.0 as Idx
    }
}

/// Specifies if the connected components of the graph should first be
/// identified and ordered separately.
pub struct CCOrder(pub bool);

impl private::Sealed for CCOrder {}
impl Opt for CCOrder {
    const INDEX: usize = m::moptions_et_METIS_OPTION_CCORDER as usize;

    fn value(self) -> Idx {
        self.0 as Idx
    }
}

/// Specifies the minimum degree of the vertices that will be ordered last.
///
/// If the specified value is `x > 0`, then any vertices with a degree greater
/// than `0.1*x*(average degree)` are removed from the graph, an ordering of the
/// rest of the vertices is computed, and an overall ordering is computed by
/// ordering the removed vertices at the end of the overall ordering.  For
/// example if `x == 40`, and the average degree is 5, then the algorithmwill
/// remove all vertices with degree greater than 20. The vertices that are
/// removed are ordered last (i.e., they are automatically placed in the
/// top-level separator). Good values are often in the range of 60 to 200 (i.e.,
/// 6 to 20 times more than the average). Default value is 0, indicating that no
/// vertices are removed.
///
/// Used to control whether or not the ordering algorithm should remove any
/// vertices with high degree (i.e., dense columns). This is particularly
/// helpful for certain classes of LP matrices, in which there a few vertices
/// that are connected to many other vertices. By removing these vertices prior
/// to ordering, the quality and the amount of time required to do the ordering
/// improves.
pub struct PFactor(pub Idx);

impl private::Sealed for PFactor {}
impl Opt for PFactor {
    const INDEX: usize = m::moptions_et_METIS_OPTION_PFACTOR as usize;

    fn value(self) -> Idx {
        self.0
    }
}

/// Specifies the maximum allowed load imbalance among the partitions.
///
/// A value of `x` indicates that the allowed load imbalance is `(1 + x)/1000`.
/// The load imbalance for the `j`th constraint is defined to be
/// `max_i(w[j,i])/t[j,i])`, where `w[j,i]` is the fraction of the overall
/// weight of the `j`th constraint that is assigned to the`i`th partition and
/// `t[j,i]` is the desired target weight of the `j`th constraint for the `i`th
/// partition (i.e., that specified via `-tpwgts`). For `-ptype=rb`, the default
/// value is 1 (i.e., load imbalance of 1.001) and for `-ptype=kway`, the
/// default value is 30 (i.e., load imbalance of 1.03).
pub struct UFactor(pub Idx);

impl private::Sealed for UFactor {}
impl Opt for UFactor {
    const INDEX: usize = m::moptions_et_METIS_OPTION_UFACTOR as usize;

    fn value(self) -> Idx {
        self.0
    }
}

/// Specifies the amount of progress/debugging information will be printed
/// during the execution of the algorithms.
///
/// The default value is false for every field (no debugging/progress
/// information).
pub struct DbgLvl {
    /// Prints various diagnostic messages.
    pub info: bool,

    /// Performs timing analysis.
    pub time: bool,

    /// Displays various statistics during coarsening.
    pub coarsen: bool,

    /// Displays various statistics during refinement.
    pub refine: bool,

    /// Displays various statistics during initial partitioning.
    pub ipart: bool,

    /// Display detailed information about vertex moves during refinement.
    pub move_info: bool,

    /// Display detailed information about vertex separators.
    pub sep_info: bool,

    /// Display information related to the minimization of subdomain
    /// connectivity.
    pub conn_info: bool,

    /// Display information related to the elimination of connected components.
    pub contig_info: bool,
}

impl private::Sealed for DbgLvl {}
impl Opt for DbgLvl {
    const INDEX: usize = m::moptions_et_METIS_OPTION_DBGLVL as usize;

    fn value(self) -> Idx {
        let mut dbglvl = 0;
        if self.info {
            dbglvl |= 1;
        }
        if self.time {
            dbglvl |= 2;
        }
        if self.coarsen {
            dbglvl |= 4;
        }
        if self.refine {
            dbglvl |= 8;
        }
        if self.ipart {
            dbglvl |= 16;
        }
        if self.move_info {
            dbglvl |= 32;
        }
        if self.sep_info {
            dbglvl |= 64;
        }
        if self.conn_info {
            dbglvl |= 128;
        }
        if self.contig_info {
            dbglvl |= 256;
        }
        dbglvl
    }
}<|MERGE_RESOLUTION|>--- conflicted
+++ resolved
@@ -178,7 +178,6 @@
     }
 }
 
-<<<<<<< HEAD
 /// Used to indicate which numbering scheme is used for the adjacency structure
 /// of a graph or the element-node structure of a mesh.
 #[allow(dead_code)]
@@ -192,12 +191,8 @@
 
 impl private::Sealed for Numbering {}
 impl Opt for Numbering {
-    #[doc(hidden)]
-    fn index() -> usize {
-        m::moptions_et_METIS_OPTION_NUMBERING as usize
-    }
-
-    #[doc(hidden)]
+    const INDEX: usize = m::moptions_et_METIS_OPTION_NUMBERING as usize;
+
     fn value(self) -> Idx {
         match self {
             Numbering::C => 0,
@@ -206,8 +201,6 @@
     }
 }
 
-=======
->>>>>>> 98befbf2
 /// Specifies the number of iterations for the refinement algorithms at each
 /// stage of the uncoarsening process.
 ///
